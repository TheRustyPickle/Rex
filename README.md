<div align="center"><h1>Rex</h1></div>
<p align=center><a href="https://wakatime.com/badge/github/WaffleMixer/Rex"><img src="https://wakatime.com/badge/github/WaffleMixer/Rex.svg" alt="wakatime"></a></p>

A terminal based interface to keep track of income, expense and transactions, written in Rust and uses tui-rs for the interface. Stores the data in a local sqlite database and works fully offline.

<img src="https://dl.dropboxusercontent.com/s/ecnixug3vus2bj7/Rex_1.png" alt="Rex_1" width="48%" > <img src="https://dl.dropboxusercontent.com/s/uzi0ft4aw5u68gf/Rex_2.png" alt="Rex_2" width="48%" >



<h4>How to run Option 1</h4>

- Clone the repository
`
git clone https://github.com/WaffleMixer/Rex
`
- Run with Cargo
`
cargo run
`

<h4>How to run Option 2</h4>

- Download the latest executable from [Releases](https://github.com/WaffleMixer/Rex/releases).
  - Open terminal/CMD and start the program by the command `./rex` or `rex` depending on the OS at the correct directory.
  
  or
  
  - Double click the executable which will try to open a terminal/CMD by itself. 

<<<<<<< HEAD
<h4>How to run Option 3</h4>

- Run `cargo install https://github.com/WaffleMixer/Rex.git`
- Make sure `~/.cargo/bin` is on path if you're on linux

<h4>App Data Location</h4>
=======
<h4>Option 3</h4>
- Run `cargo install https://github.com/WaffleMixer/Rex.git`
- Make sure `~/.cargo/bin` is on path if you're on linux

<h4>Status</h4>
>>>>>>> 6cf99d5a

[See Here](https://docs.rs/dirs/latest/dirs/fn.data_local_dir.html) for location info which is determined based on the OS. If you are using an old version, you can manually move `data.sqlite` to the directory above to use it with existing data.

<h4>Status</h4>

More features are unlikely to be added unless something useful is suggested. <|MERGE_RESOLUTION|>--- conflicted
+++ resolved
@@ -27,23 +27,19 @@
   
   - Double click the executable which will try to open a terminal/CMD by itself. 
 
-<<<<<<< HEAD
 <h4>How to run Option 3</h4>
 
 - Run `cargo install https://github.com/WaffleMixer/Rex.git`
 - Make sure `~/.cargo/bin` is on path if you're on linux
 
 <h4>App Data Location</h4>
-=======
+
+[See Here](https://docs.rs/dirs/latest/dirs/fn.data_local_dir.html) for location info which is determined based on the OS. If you are using an old version, you can manually move `data.sqlite` to the directory above to use it with existing data.
+
 <h4>Option 3</h4>
 - Run `cargo install https://github.com/WaffleMixer/Rex.git`
 - Make sure `~/.cargo/bin` is on path if you're on linux
 
 <h4>Status</h4>
->>>>>>> 6cf99d5a
-
-[See Here](https://docs.rs/dirs/latest/dirs/fn.data_local_dir.html) for location info which is determined based on the OS. If you are using an old version, you can manually move `data.sqlite` to the directory above to use it with existing data.
-
-<h4>Status</h4>
 
 More features are unlikely to be added unless something useful is suggested. 